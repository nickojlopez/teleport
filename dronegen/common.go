--- conflicted
+++ resolved
@@ -233,8 +233,6 @@
 	}
 }
 
-<<<<<<< HEAD
-=======
 // Starts a container registry service at `LocalRegistrySocket`
 // This can be pushed/pulled to via `docker push/pull <LocalRegistrySocket>:5000/image:tag`
 func dockerRegistryService() service {
@@ -256,7 +254,6 @@
 	return append(v, volumeRefDocker)
 }
 
->>>>>>> f0bad6b2
 // releaseMakefileTarget gets the correct Makefile target for a given arch/fips/centos combo
 func releaseMakefileTarget(b buildType) string {
 	makefileTarget := fmt.Sprintf("release-%s", b.arch)
