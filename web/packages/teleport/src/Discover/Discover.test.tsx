--- conflicted
+++ resolved
@@ -25,9 +25,7 @@
 import TeleportContextProvider from 'teleport/TeleportContextProvider';
 import { Discover } from 'teleport/Discover/Discover';
 import { FeaturesContextProvider } from 'teleport/FeaturesContext';
-<<<<<<< HEAD
 import { fullAcl } from 'teleport/mocks/contexts';
-=======
 import cfg from 'teleport/config';
 
 const crypto = require('crypto');
@@ -38,39 +36,6 @@
     randomUUID: () => crypto.randomUUID(),
   },
 });
-
-const fullAccess: Access = {
-  list: true,
-  read: true,
-  edit: true,
-  create: true,
-  remove: true,
-};
-
-const fullAcl: Acl = {
-  windowsLogins: ['Administrator'],
-  tokens: fullAccess,
-  appServers: fullAccess,
-  kubeServers: fullAccess,
-  recordedSessions: fullAccess,
-  activeSessions: fullAccess,
-  authConnectors: fullAccess,
-  roles: fullAccess,
-  users: fullAccess,
-  trustedClusters: fullAccess,
-  events: fullAccess,
-  accessRequests: fullAccess,
-  billing: fullAccess,
-  dbServers: fullAccess,
-  db: fullAccess,
-  desktops: fullAccess,
-  nodes: fullAccess,
-  clipboardSharingEnabled: true,
-  desktopSessionRecordingEnabled: true,
-  directorySharingEnabled: true,
-  connectionDiagnostic: fullAccess,
-};
->>>>>>> 3e97eaf9
 
 const userContextJson = {
   authType: 'sso',
