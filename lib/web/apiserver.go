--- conflicted
+++ resolved
@@ -386,11 +386,7 @@
 
 		// redirect to "/web" when someone hits "/"
 		if r.URL.Path == "/" {
-<<<<<<< HEAD
-			log.Infof("Redirecting.")
-=======
 			app.SetRedirectPageHeaders(w.Header(), "")
->>>>>>> 6fa75978
 			http.Redirect(w, r, "/web", http.StatusFound)
 			return
 		}
