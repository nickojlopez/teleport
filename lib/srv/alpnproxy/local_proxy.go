/*
Copyright 2021 Gravitational, Inc.

Licensed under the Apache License, Version 2.0 (the "License");
you may not use this file except in compliance with the License.
You may obtain a copy of the License at

    http://www.apache.org/licenses/LICENSE-2.0

Unless required by applicable law or agreed to in writing, software
distributed under the License is distributed on an "AS IS" BASIS,
WITHOUT WARRANTIES OR CONDITIONS OF ANY KIND, either express or implied.
See the License for the specific language governing permissions and
limitations under the License.
*/

package alpnproxy

import (
	"bytes"
	"context"
	"crypto/tls"
	"crypto/x509"
	"io"
	"net"
	"net/http"
	"net/http/httputil"
	"strings"
	"sync"

	"github.com/gravitational/trace"
	"github.com/jackc/pgproto3/v2"
	"github.com/jonboulle/clockwork"
	"github.com/sirupsen/logrus"
	"golang.org/x/exp/slices"

	"github.com/gravitational/teleport/api/client"
<<<<<<< HEAD
=======
	"github.com/gravitational/teleport/api/utils/pingconn"
>>>>>>> 1d5760aa
	"github.com/gravitational/teleport/lib/srv/alpnproxy/common"
	commonApp "github.com/gravitational/teleport/lib/srv/app/common"
	"github.com/gravitational/teleport/lib/tlsca"
	"github.com/gravitational/teleport/lib/utils"
)

// LocalProxy allows upgrading incoming connection to TLS where custom TLS values are set SNI ALPN and
// updated connection is forwarded to remote ALPN SNI teleport proxy service.
type LocalProxy struct {
	cfg     LocalProxyConfig
	context context.Context
	cancel  context.CancelFunc
	certsMu sync.RWMutex
}

// LocalProxyConfig is configuration for LocalProxy.
type LocalProxyConfig struct {
	// RemoteProxyAddr is the upstream destination address of remote ALPN proxy service.
	RemoteProxyAddr string
	// Protocol set for the upstream TLS connection.
	Protocols []common.Protocol
	// InsecureSkipTLSVerify turns off verification for x509 upstream ALPN proxy service certificate.
	InsecureSkipVerify bool
	// Listener is listener running on local machine.
	Listener net.Listener
	// SNI is a ServerName value set for upstream TLS connection.
	SNI string
	// ParentContext is a parent context, used to signal global closure>
	ParentContext context.Context
	// Certs are the client certificates used to connect to the remote Teleport Proxy.
	Certs []tls.Certificate
	// RootCAs overwrites the root CAs used in tls.Config if specified.
	RootCAs *x509.CertPool
	// ALPNConnUpgradeRequired specifies if ALPN connection upgrade is required.
	ALPNConnUpgradeRequired bool
	// Middleware provides callback functions to the local proxy.
	Middleware LocalProxyMiddleware
	// Middleware provides callback functions to the local proxy running in HTTP mode.
	HTTPMiddleware LocalProxyHTTPMiddleware
	// Clock is used to override time in tests.
	Clock clockwork.Clock
	// Log is the Logger.
	Log logrus.FieldLogger
	// CheckCertsNeeded determines if the local proxy will check if it should
	// load certs for dialing upstream. Defaults to false, in which case
	// the local proxy will always use whatever certs it has to dial upstream.
	// For example postgres cancel requests are not sent with TLS even if the
	// postgres client was configured to use client certs, so a local proxy
	// needs to always have certs loaded for postgres in case they are needed,
	// but only use those certs as needed.
	CheckCertsNeeded bool
	// verifyUpstreamConnection is a callback function to verify upstream connection state.
	verifyUpstreamConnection func(tls.ConnectionState) error
}

// LocalProxyMiddleware provides callback functions for LocalProxy.
type LocalProxyMiddleware interface {
	// OnNewConnection is a callback triggered when a new downstream connection is
	// accepted by the local proxy. If an error is returned, the connection will be closed
	// by the local proxy.
	OnNewConnection(ctx context.Context, lp *LocalProxy, conn net.Conn) error
	// OnStart is a callback triggered when the local proxy starts.
	OnStart(ctx context.Context, lp *LocalProxy) error
}

// CheckAndSetDefaults verifies the constraints for LocalProxyConfig.
func (cfg *LocalProxyConfig) CheckAndSetDefaults() error {
	if cfg.RemoteProxyAddr == "" {
		return trace.BadParameter("missing remote proxy address")
	}
	if len(cfg.Protocols) == 0 {
		return trace.BadParameter("missing protocol")
	}
	if cfg.ParentContext == nil {
		return trace.BadParameter("missing parent context")
	}
	if cfg.Clock == nil {
		cfg.Clock = clockwork.NewRealClock()
	}
	if cfg.Log == nil {
		cfg.Log = logrus.WithField(trace.Component, "localproxy")
	}
	// copy the cert slice to avoid races when the proxy is running.
	cfg.Certs = slices.Clone(cfg.Certs)
	// set tls cert chain leaf to reduce per-handshake processing.
	if err := utils.InitCertLeaves(cfg.Certs); err != nil {
		return trace.Wrap(err)
	}

	// If SNI is not set, default to cfg.RemoteProxyAddr.
	if cfg.SNI == "" {
		address, err := utils.ParseAddr(cfg.RemoteProxyAddr)
		if err != nil {
			return trace.Wrap(err)
		}
		cfg.SNI = address.Host()
	}

	// Update the list with Ping protocols.
	cfg.Protocols = common.WithPingProtocols(cfg.Protocols)
	return nil
}

// NewLocalProxy creates a new instance of LocalProxy.
func NewLocalProxy(cfg LocalProxyConfig, opts ...LocalProxyConfigOpt) (*LocalProxy, error) {
	for _, applyOpt := range opts {
		if err := applyOpt(&cfg); err != nil {
			return nil, trace.Wrap(err)
		}
	}

	if err := cfg.CheckAndSetDefaults(); err != nil {
		return nil, trace.Wrap(err)
	}

	ctx, cancel := context.WithCancel(cfg.ParentContext)
	return &LocalProxy{
		cfg:     cfg,
		context: ctx,
		cancel:  cancel,
	}, nil
}

// Start starts the LocalProxy.
func (l *LocalProxy) Start(ctx context.Context) error {
	if l.cfg.Middleware != nil {
		err := l.cfg.Middleware.OnStart(ctx, l)
		if err != nil {
			return trace.Wrap(err)
		}
	}
	for {
		select {
		case <-ctx.Done():
			return nil
		default:
		}

		conn, err := l.cfg.Listener.Accept()
		if err != nil {
			if utils.IsOKNetworkError(err) {
				return nil
			}
			l.cfg.Log.WithError(err).Error("Failed to accept client connection.")
			return trace.Wrap(err)
		}
		l.cfg.Log.Debug("Accepted downstream connection.")

		if l.cfg.Middleware != nil {
			if err := l.cfg.Middleware.OnNewConnection(ctx, l, conn); err != nil {
				l.cfg.Log.WithError(err).Error("Middleware failed to handle client connection.")
				if err := conn.Close(); err != nil && !utils.IsUseOfClosedNetworkError(err) {
					l.cfg.Log.WithError(err).Debug("Failed to close client connection.")
				}
				continue
			}
		}

		go func() {
			if err := l.handleDownstreamConnection(ctx, conn); err != nil {
				if utils.IsOKNetworkError(err) {
					return
				}
				l.cfg.Log.WithError(err).Error("Failed to handle connection.")
			}
		}()
	}
}

// GetAddr returns the LocalProxy listener address.
func (l *LocalProxy) GetAddr() string {
	return l.cfg.Listener.Addr().String()
}

// handleDownstreamConnection proxies the downstreamConn (connection established to the local proxy) and forward the
// traffic to the upstreamConn (TLS connection to remote host).
func (l *LocalProxy) handleDownstreamConnection(ctx context.Context, downstreamConn net.Conn) error {
	defer downstreamConn.Close()

	certs, downstreamConn, err := l.getCertsForConn(ctx, downstreamConn)
	if err != nil {
		return trace.Wrap(err)
	}

<<<<<<< HEAD
	upstreamConn, err := client.DialALPN(ctx, l.cfg.RemoteProxyAddr, l.getALPNDialerConfig(certs))
	if err != nil {
		return trace.Wrap(err)
	}
	defer upstreamConn.Close()
=======
	tlsConn, err := client.DialALPN(ctx, l.cfg.RemoteProxyAddr, l.getALPNDialerConfig(certs))
	if err != nil {
		return trace.Wrap(err)
	}
	defer tlsConn.Close()

	var upstreamConn net.Conn = tlsConn
	if common.IsPingProtocol(common.Protocol(tlsConn.ConnectionState().NegotiatedProtocol)) {
		l.cfg.Log.Debug("Using ping connection")
		upstreamConn = pingconn.New(tlsConn)
	}
>>>>>>> 1d5760aa

	return trace.Wrap(utils.ProxyConn(ctx, downstreamConn, upstreamConn))
}

func (l *LocalProxy) Close() error {
	l.cancel()
	if l.cfg.Listener != nil {
		if err := l.cfg.Listener.Close(); err != nil {
			return trace.Wrap(err)
		}
	}
	return nil
}

func (l *LocalProxy) getALPNDialerConfig(certs []tls.Certificate) client.ALPNDialerConfig {
	return client.ALPNDialerConfig{
		ALPNConnUpgradeRequired: l.cfg.ALPNConnUpgradeRequired,
		TLSConfig: &tls.Config{
			NextProtos:         common.ProtocolsToString(l.cfg.Protocols),
			InsecureSkipVerify: l.cfg.InsecureSkipVerify,
			ServerName:         l.cfg.SNI,
			Certificates:       certs,
			RootCAs:            l.cfg.RootCAs,
		},
	}
}

func (l *LocalProxy) makeHTTPReverseProxy(certs []tls.Certificate) *httputil.ReverseProxy {
	return &httputil.ReverseProxy{
		Director: func(outReq *http.Request) {
			outReq.URL.Scheme = "https"
			outReq.URL.Host = l.cfg.RemoteProxyAddr
		},
		ModifyResponse: func(response *http.Response) error {
			errHeader := response.Header.Get(commonApp.TeleportAPIErrorHeader)
			if errHeader != "" {
				// TODO: find a cleaner way of formatting the error.
				errHeader = strings.Replace(errHeader, " \t", "\n\t", -1)
				errHeader = strings.Replace(errHeader, " User Message:", "\n\n\tUser Message:", -1)
				l.cfg.Log.Warn(errHeader)
			}
			for _, infoHeader := range response.Header.Values(commonApp.TeleportAPIInfoHeader) {
				l.cfg.Log.Infof("Server response info: %v.", infoHeader)
			}

			if err := l.cfg.HTTPMiddleware.HandleResponse(response); err != nil {
				return trace.Wrap(err)
			}
			return nil
		},
		ErrorHandler: func(w http.ResponseWriter, r *http.Request, err error) {
			l.cfg.Log.WithError(err).Warnf("Failed to handle request %v %v.", r.Method, r.URL)
			code := trace.ErrorToCode(err)
			http.Error(w, http.StatusText(code), code)
		},
		Transport: &http.Transport{
<<<<<<< HEAD
			DialTLSContext: client.NewALPNDialer(l.getALPNDialerConfig(l.getCerts())).DialContext,
=======
			DialTLSContext: client.NewALPNDialer(l.getALPNDialerConfig(certs)).DialContext,
>>>>>>> 1d5760aa
		},
	}
}

// StartHTTPAccessProxy starts the local HTTP access proxy.
func (l *LocalProxy) StartHTTPAccessProxy(ctx context.Context) error {
	if l.cfg.HTTPMiddleware == nil {
		return trace.BadParameter("Missing HTTPMiddleware in configuration")
	}

	if err := l.cfg.HTTPMiddleware.CheckAndSetDefaults(); err != nil {
		return trace.Wrap(err)
	}

	l.cfg.Log.Info("Starting HTTP access proxy")
	defer l.cfg.Log.Info("HTTP access proxy stopped")
	defaultProxy := l.makeHTTPReverseProxy(l.getCerts())
	err := http.Serve(l.cfg.Listener, http.HandlerFunc(func(rw http.ResponseWriter, req *http.Request) {
		if l.cfg.HTTPMiddleware.HandleRequest(rw, req) {
			return
		}

		// Requests from forward proxy have original hostnames instead of
		// localhost. Set appropriate header to keep this information.
		if addr, err := utils.ParseAddr(req.Host); err == nil && !addr.IsLocal() {
			req.Header.Set("X-Forwarded-Host", req.Host)
		}

		proxy, err := l.getHTTPReverseProxyForReq(req, defaultProxy)
		if err != nil {
			l.cfg.Log.Warnf("Failed to get reverse proxy: %v.", err)
			trace.WriteError(rw, trace.Wrap(err))
			return
		}

		proxy.ServeHTTP(rw, req)
	}))
	if err != nil && !utils.IsUseOfClosedNetworkError(err) {
		return trace.Wrap(err)
	}
	return nil
}

func (l *LocalProxy) getHTTPReverseProxyForReq(req *http.Request, defaultProxy *httputil.ReverseProxy) (*httputil.ReverseProxy, error) {
	certs, err := l.cfg.HTTPMiddleware.OverwriteClientCerts(req)
	if err != nil {
		if trace.IsNotImplemented(err) {
			return defaultProxy, nil
		}
		return nil, trace.Wrap(err)
	}
	return l.makeHTTPReverseProxy(certs), nil
}

// getCerts returns the local proxy's configured TLS certificates.
// For thread-safety, it is important that the returned slice and its contents
// are not be mutated by callers, therefore this method is not exported.
func (l *LocalProxy) getCerts() []tls.Certificate {
	l.certsMu.RLock()
	defer l.certsMu.RUnlock()
	return l.cfg.Certs
}

// CheckDBCerts checks the proxy certificates for expiration and that the cert subject matches a database route.
func (l *LocalProxy) CheckDBCerts(dbRoute tlsca.RouteToDatabase) error {
	l.cfg.Log.Debug("checking local proxy database certs")
	l.certsMu.RLock()
	defer l.certsMu.RUnlock()
	if len(l.cfg.Certs) == 0 {
		return trace.NotFound("local proxy has no TLS certificates configured")
	}
	cert, err := utils.TLSCertLeaf(l.cfg.Certs[0])
	if err != nil {
		return trace.Wrap(err)
	}

	// Check for cert expiration.
	if err := utils.VerifyCertificateExpiry(cert, l.cfg.Clock); err != nil {
		return trace.Wrap(err)
	}

	return trace.Wrap(CheckCertSubject(cert, dbRoute))
}

// CheckCertSubject checks if the route to the database from the cert matches the provided route in
// terms of username and database (if present).
func CheckCertSubject(cert *x509.Certificate, dbRoute tlsca.RouteToDatabase) error {
	identity, err := tlsca.FromSubject(cert.Subject, cert.NotAfter)
	if err != nil {
		return trace.Wrap(err)
	}
	if dbRoute.Username != "" && dbRoute.Username != identity.RouteToDatabase.Username {
		return trace.Errorf("certificate subject is for user %s, but need %s",
			identity.RouteToDatabase.Username, dbRoute.Username)
	}
	if dbRoute.Database != "" && dbRoute.Database != identity.RouteToDatabase.Database {
		return trace.Errorf("certificate subject is for database name %s, but need %s",
			identity.RouteToDatabase.Database, dbRoute.Database)
	}

	return nil
}

// SetCerts sets the local proxy's configured TLS certificates.
func (l *LocalProxy) SetCerts(certs []tls.Certificate) {
	l.certsMu.Lock()
	defer l.certsMu.Unlock()
	l.cfg.Certs = certs
}

// getCertsForConn determines if certificates should be used when dialing
// upstream to proxy a new downstream connection.
// After calling getCertsForConn function, the returned
// net.Conn should be used for further operation.
func (l *LocalProxy) getCertsForConn(ctx context.Context, downstreamConn net.Conn) ([]tls.Certificate, net.Conn, error) {
	if !l.cfg.CheckCertsNeeded {
		return l.getCerts(), downstreamConn, nil
	}
	if l.isPostgresProxy() {
		// `psql` cli doesn't send cancel requests with SSL, unfortunately.
		// This is a problem when the local proxy has no certs configured,
		// because normally the client is responsible for connecting with
		// TLS certificates.
		// So when the local proxy has no certs configured, we inspect
		// the connection to see if it is a postgres cancel request and
		// load certs for the connection.
		startupMessage, conn, err := peekPostgresStartupMessage(ctx, downstreamConn)
		if err != nil {
			return nil, nil, trace.Wrap(err)
		}
		_, isCancelReq := startupMessage.(*pgproto3.CancelRequest)
		if !isCancelReq {
			return nil, conn, nil
		}
		certs := l.getCerts()
		if len(certs) == 0 {
			return nil, nil, trace.NotFound("local proxy has no TLS certificates configured")
		}
		return certs, conn, nil
	}
	return nil, downstreamConn, nil
}

func (l *LocalProxy) isPostgresProxy() bool {
	for _, proto := range common.ProtocolsToString(l.cfg.Protocols) {
		if strings.HasPrefix(proto, string(common.ProtocolPostgres)) {
			return true
		}
	}
	return false
}

// peekPostgresStartupMessage reads and returns the startup message from a
// connection. After calling peekPostgresStartupMessage function, the returned
// net.Conn should be used for further operation.
func peekPostgresStartupMessage(ctx context.Context, conn net.Conn) (pgproto3.FrontendMessage, net.Conn, error) {
	// buffer the bytes we read so we can peek at the conn.
	buff := new(bytes.Buffer)
	// wrap the conn in a read-only conn to be sure the conn is not written to.
	rConn := readOnlyConn{reader: io.TeeReader(conn, buff)}
	// backend acts as a server for the Postgres wire protocol.
	backend := pgproto3.NewBackend(pgproto3.NewChunkReader(rConn), rConn)
	startupMessage, err := backend.ReceiveStartupMessage()
	if err != nil {
		return nil, nil, trace.Wrap(err)
	}
	return startupMessage, newBufferedConn(conn, buff), nil
}<|MERGE_RESOLUTION|>--- conflicted
+++ resolved
@@ -35,10 +35,6 @@
 	"golang.org/x/exp/slices"
 
 	"github.com/gravitational/teleport/api/client"
-<<<<<<< HEAD
-=======
-	"github.com/gravitational/teleport/api/utils/pingconn"
->>>>>>> 1d5760aa
 	"github.com/gravitational/teleport/lib/srv/alpnproxy/common"
 	commonApp "github.com/gravitational/teleport/lib/srv/app/common"
 	"github.com/gravitational/teleport/lib/tlsca"
@@ -223,25 +219,11 @@
 		return trace.Wrap(err)
 	}
 
-<<<<<<< HEAD
 	upstreamConn, err := client.DialALPN(ctx, l.cfg.RemoteProxyAddr, l.getALPNDialerConfig(certs))
 	if err != nil {
 		return trace.Wrap(err)
 	}
 	defer upstreamConn.Close()
-=======
-	tlsConn, err := client.DialALPN(ctx, l.cfg.RemoteProxyAddr, l.getALPNDialerConfig(certs))
-	if err != nil {
-		return trace.Wrap(err)
-	}
-	defer tlsConn.Close()
-
-	var upstreamConn net.Conn = tlsConn
-	if common.IsPingProtocol(common.Protocol(tlsConn.ConnectionState().NegotiatedProtocol)) {
-		l.cfg.Log.Debug("Using ping connection")
-		upstreamConn = pingconn.New(tlsConn)
-	}
->>>>>>> 1d5760aa
 
 	return trace.Wrap(utils.ProxyConn(ctx, downstreamConn, upstreamConn))
 }
@@ -298,11 +280,7 @@
 			http.Error(w, http.StatusText(code), code)
 		},
 		Transport: &http.Transport{
-<<<<<<< HEAD
-			DialTLSContext: client.NewALPNDialer(l.getALPNDialerConfig(l.getCerts())).DialContext,
-=======
 			DialTLSContext: client.NewALPNDialer(l.getALPNDialerConfig(certs)).DialContext,
->>>>>>> 1d5760aa
 		},
 	}
 }
