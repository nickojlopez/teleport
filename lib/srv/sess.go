--- conflicted
+++ resolved
@@ -371,10 +371,6 @@
 			return err
 		}
 		if int(winSize.Width) == sess.TerminalParams.W && int(winSize.Height) == sess.TerminalParams.H {
-<<<<<<< HEAD
-			//log.Debugf("terminal not changed: %v", sess.TerminalParams)
-=======
->>>>>>> 41fefb81
 			return nil
 		}
 		log.Debugf("terminal has changed from: %v to %v", sess.TerminalParams, winSize)
