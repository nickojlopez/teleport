--- conflicted
+++ resolved
@@ -1,12 +1,8 @@
 - [Using Machine ID with Ansible](../../machine-id/guides/ansible.mdx): How to integrate Machine ID with Ansible.
 - [Using Machine ID with Applications](../../machine-id/guides/applications.mdx): How to use Machine ID to connect automated services to applications.
 - [Using Machine ID with Databases](../../machine-id/guides/databases.mdx): How to use Machine ID to connect custom applications to your databases.
-<<<<<<< HEAD
-- [Using Machine ID with GitHub Actions](../../machine-id/guides/github-actions.mdx): How to use Machine ID to to access Teleport resources from GitHub Actions.
-- [Using Machine ID with CircleCI](../../machine-id/guides/circleci.mdx): How to use Machine ID to to access Teleport resources from CircleCI.
-=======
 - [Using Machine ID with GitHub Actions](../../machine-id/guides/github-actions.mdx): How to use Machine ID to SSH into Teleport nodes from GitHub Actions.
 - [Using Machine ID with GitHub Actions and Kubernetes](../../machine-id/guides/github-actions-kubernetes.mdx): How to use Machine ID to access Kubernetes clusters from GitHub Actions.
->>>>>>> dbe69059
+- [Using Machine ID with CircleCI](../../machine-id/guides/circleci.mdx): How to use Machine ID to to access Teleport resources from CircleCI.
 - [Using Machine ID with Jenkins](../../machine-id/guides/jenkins.mdx): How to integrate Machine ID with Jenkins.
 - [Using Machine ID with Kubernetes](../../machine-id/guides/kubernetes.mdx): How to use Machine ID to connect automated services to Kubernetes clusters.