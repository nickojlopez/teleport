--- conflicted
+++ resolved
@@ -1384,6 +1384,7 @@
   - name: Download chart repo contents
     image: amazon/aws-cli
     environment:
+      AWS_REGION: us-west-2
       AWS_S3_BUCKET:
         from_secret: PRODUCTION_CHARTS_AWS_S3_BUCKET
     volumes:
@@ -1412,7 +1413,7 @@
       - cd /go/chart
       - aws s3 sync --acl public-read . s3://$AWS_S3_BUCKET/
     environment:
-      AWS_REGION: us-east-2
+      AWS_REGION: us-west-2
       AWS_S3_BUCKET:
         from_secret: PRODUCTION_CHARTS_AWS_S3_BUCKET
     volumes:
@@ -7767,6 +7768,7 @@
   - name: "Helm: Download chart repository"
     image: amazon/aws-cli
     environment:
+      AWS_REGION: us-west-2
       AWS_S3_BUCKET:
         from_secret: PRODUCTION_CHARTS_AWS_S3_BUCKET
     volumes:
@@ -7789,13 +7791,6 @@
       - helm repo index /go/chart
       - ls /go/chart
 
-<<<<<<< HEAD
-  - name: "Helm: Publish chart repository to S3"
-    image: amazon/aws-cli
-    environment:
-      AWS_S3_BUCKET:
-        from_secret: PRODUCTION_CHARTS_AWS_S3_BUCKET
-=======
   - name: "Helm: Assume Upload AWS Role"
     image: amazon/aws-cli
     commands:
@@ -7811,15 +7806,10 @@
       - unset AWS_ACCESS_KEY_ID AWS_SECRET_ACCESS_KEY
       - aws sts get-caller-identity --profile default
     environment:
->>>>>>> 54432dd5
       AWS_ACCESS_KEY_ID:
         from_secret: PRODUCTION_CHARTS_AWS_ACCESS_KEY_ID
       AWS_SECRET_ACCESS_KEY:
         from_secret: PRODUCTION_CHARTS_AWS_SECRET_ACCESS_KEY
-<<<<<<< HEAD
-    commands:
-      - aws s3 sync /go/chart s3://$AWS_S3_BUCKET/ 
-=======
       AWS_ROLE:
         from_secret: PRODUCTION_CHARTS_AWS_ROLE
     volumes:
@@ -7829,7 +7819,7 @@
   - name: "Helm: Publish chart repository to S3"
     image: amazon/aws-cli
     environment:
-      AWS_REGION:  us-east-2
+      AWS_REGION:  us-west-2
       AWS_S3_BUCKET:
         from_secret: PRODUCTION_CHARTS_AWS_S3_BUCKET
     volumes:
@@ -7838,7 +7828,6 @@
     commands:
       - cd /go/chart/
       - aws s3 sync --acl public-read . s3://$AWS_S3_BUCKET/
->>>>>>> 54432dd5
 
   # NOTE: all mandatory steps for a release promotion need to go BEFORE this
   # step, as there is a chance that everything afterwards will be skipped.
@@ -8105,10 +8094,6 @@
   temp: {}
 ---
 kind: signature
-<<<<<<< HEAD
-hmac: 395d0f35b33507f6882f522879caaa3e6d4bfb3443201d60957558a52f8e4968
-=======
-hmac: 10ff6006f98cb6e5e6ac20d7b3fd9fab95b057ebe9926afb9bf03d4891662b21
->>>>>>> 54432dd5
+hmac: 17fefd9c61322bc6519bedaedd924a96b5b4ef2b6d47639114defd7eca1f074b
 
 ...