/*
Copyright 2020 Gravitational, Inc.

Licensed under the Apache License, Version 2.0 (the "License");
you may not use this file except in compliance with the License.
You may obtain a copy of the License at

    http://www.apache.org/licenses/LICENSE-2.0

Unless required by applicable law or agreed to in writing, software
distributed under the License is distributed on an "AS IS" BASIS,
WITHOUT WARRANTIES OR CONDITIONS OF ANY KIND, either express or implied.
See the License for the specific language governing permissions and
limitations under the License.
*/

// Package defaults defines Teleport-specific defaults
package defaults

import (
	"sync"
	"time"

	"github.com/gravitational/teleport/api/constants"
)

const (
	// Namespace is default namespace
	Namespace = "default"

	// DefaultIOTimeout is a default network IO timeout.
	DefaultIOTimeout = 30 * time.Second

	// DefaultIdleTimeout is a default idle connection timeout.
	DefaultIdleTimeout = 360 * time.Second

	// KeepAliveCountMax is the number of keep-alive messages that can be sent
	// without receiving a response from the client before the client is
	// disconnected. The max count mirrors ClientAliveCountMax of sshd.
	KeepAliveCountMax = 3

	// MinCertDuration specifies minimum duration of validity of issued certificate
	MinCertDuration = time.Minute

	// MaxCertDuration limits maximum duration of validity of issued certificate
	MaxCertDuration = 30 * time.Hour

	// CertDuration is a default certificate duration.
	CertDuration = 12 * time.Hour

	// ServerAnnounceTTL is a period between heartbeats
	// Median sleep time between node pings is this value / 2 + random
	// deviation added to this time to avoid lots of simultaneous
	// heartbeats coming to auth server
	ServerAnnounceTTL = 600 * time.Second

	// SessionTrackerTTL defines the default base ttl of a session tracker.
	SessionTrackerTTL = 30 * time.Minute

	// BreakerInterval is the period in time the circuit breaker will
	// tally metrics for
	BreakerInterval = time.Minute

	// TrippedPeriod is the default period of time the circuit breaker will
	// remain in breaker.StateTripped before transitioning to breaker.StateRecovering. No
	// outbound requests are allowed for the duration of this period.
	TrippedPeriod = 60 * time.Second

	// RecoveryLimit is the default number of consecutive successful requests needed to transition
	// from breaker.StateRecovering to breaker.StateStandby
	RecoveryLimit = 3

	// BreakerRatio is the default ratio of failed requests to successful requests that will
	// result in the circuit breaker transitioning to breaker.StateTripped
	BreakerRatio = 0.9

	// BreakerRatioMinExecutions is the minimum number of requests before the ratio tripper
	// will consider examining the request pass rate
	BreakerRatioMinExecutions = 10
)

var (
	moduleLock sync.RWMutex

	// serverKeepAliveTTL is a period between server keep-alives,
	// when servers announce only presence without sending full data
	serverKeepAliveTTL = 60 * time.Second

	// keepAliveInterval is interval at which Teleport will send keep-alive
	// messages to the client. The default interval of 5 minutes (300 seconds) is
	// set to help keep connections alive when using AWS NLBs (which have a default
	// timeout of 350 seconds)
	keepAliveInterval = 5 * time.Minute
)

func SetTestTimeouts(svrKeepAliveTTL, keepAliveTick time.Duration) {
	moduleLock.Lock()
	defer moduleLock.Unlock()

	serverKeepAliveTTL = svrKeepAliveTTL
	keepAliveInterval = keepAliveTick
}

func ServerKeepAliveTTL() time.Duration {
	moduleLock.RLock()
	defer moduleLock.RUnlock()
	return serverKeepAliveTTL
}

func KeepAliveInterval() time.Duration {
	moduleLock.RLock()
	defer moduleLock.RUnlock()
	return keepAliveInterval
}

// EnhancedEvents returns the default list of enhanced events.
func EnhancedEvents() []string {
	return []string{
		constants.EnhancedRecordingCommand,
		constants.EnhancedRecordingNetwork,
	}
}

const (
	// DefaultChunkSize is the default chunk size for paginated endpoints.
	DefaultChunkSize = 1000
)

const (
	// When running in "SSH Proxy" role this port will be used for incoming
	// connections from SSH nodes who wish to use "reverse tunnell" (when they
	// run behind an environment/firewall which only allows outgoing connections)
	SSHProxyTunnelListenPort = 3024

	// SSHProxyListenPort is the default Teleport SSH proxy listen port.
	SSHProxyListenPort = 3023

	// ProxyWebListenPort is the default Teleport Proxy WebPort address.
	ProxyWebListenPort = 3080

	// StandardHTTPSPort is the default port used for the https URI scheme.
	StandardHTTPSPort = 443
)

const (
	// TunnelPublicAddrEnvar optionally specifies the alternative reverse tunnel address.
	TunnelPublicAddrEnvar = "TELEPORT_TUNNEL_PUBLIC_ADDR"

	// TLSRoutingConnUpgradeEnvVar overwrites the test result for deciding if
	// ALPN connection upgrade is required.
	//
	// Sample values:
	// true
	// <some.cluster.com>=yes,<another.cluster.com>=no
	// 0,<some.cluster.com>=1
<<<<<<< HEAD
=======
	//
	// TODO(greedy52) DELETE IN 15.0
>>>>>>> 0cde85eb
	TLSRoutingConnUpgradeEnvVar = "TELEPORT_TLS_ROUTING_CONN_UPGRADE"
)<|MERGE_RESOLUTION|>--- conflicted
+++ resolved
@@ -153,10 +153,7 @@
 	// true
 	// <some.cluster.com>=yes,<another.cluster.com>=no
 	// 0,<some.cluster.com>=1
-<<<<<<< HEAD
-=======
 	//
 	// TODO(greedy52) DELETE IN 15.0
->>>>>>> 0cde85eb
 	TLSRoutingConnUpgradeEnvVar = "TELEPORT_TLS_ROUTING_CONN_UPGRADE"
 )